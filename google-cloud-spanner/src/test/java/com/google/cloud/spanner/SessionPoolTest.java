/*
 * Copyright 2017 Google LLC
 *
 * Licensed under the Apache License, Version 2.0 (the "License");
 * you may not use this file except in compliance with the License.
 * You may obtain a copy of the License at
 *
 *       http://www.apache.org/licenses/LICENSE-2.0
 *
 * Unless required by applicable law or agreed to in writing, software
 * distributed under the License is distributed on an "AS IS" BASIS,
 * WITHOUT WARRANTIES OR CONDITIONS OF ANY KIND, either express or implied.
 * See the License for the specific language governing permissions and
 * limitations under the License.
 */

package com.google.cloud.spanner;

import static com.google.cloud.spanner.MetricRegistryConstants.NUM_IN_USE_SESSIONS;
import static com.google.cloud.spanner.MetricRegistryConstants.NUM_READ_SESSIONS;
import static com.google.cloud.spanner.MetricRegistryConstants.NUM_SESSIONS_BEING_PREPARED;
import static com.google.cloud.spanner.MetricRegistryConstants.NUM_WRITE_SESSIONS;
import static com.google.cloud.spanner.MetricRegistryConstants.SPANNER_LABEL_KEYS;
import static com.google.cloud.spanner.MetricRegistryConstants.SPANNER_LABEL_KEYS_WITH_TYPE;
import static com.google.common.truth.Truth.assertThat;
import static org.junit.Assert.assertNotNull;
import static org.junit.Assert.fail;
import static org.mockito.Matchers.any;
import static org.mockito.Matchers.anyInt;
import static org.mockito.Matchers.eq;
import static org.mockito.Mockito.atMost;
import static org.mockito.Mockito.doAnswer;
import static org.mockito.Mockito.doThrow;
import static org.mockito.Mockito.mock;
import static org.mockito.Mockito.never;
import static org.mockito.Mockito.times;
import static org.mockito.Mockito.verify;
import static org.mockito.Mockito.when;
import static org.mockito.MockitoAnnotations.initMocks;

import com.google.api.core.ApiFutures;
import com.google.cloud.Timestamp;
import com.google.cloud.spanner.MetricRegistryTestUtils.FakeMetricRegistry;
import com.google.cloud.spanner.MetricRegistryTestUtils.MetricsRecord;
import com.google.cloud.spanner.MetricRegistryTestUtils.PointWithFunction;
import com.google.cloud.spanner.ReadContext.QueryAnalyzeMode;
import com.google.cloud.spanner.SessionClient.SessionConsumer;
import com.google.cloud.spanner.SessionPool.Clock;
import com.google.cloud.spanner.SessionPool.PooledSession;
import com.google.cloud.spanner.SessionPool.PooledSessionFuture;
import com.google.cloud.spanner.SessionPool.SessionConsumerImpl;
import com.google.cloud.spanner.SpannerImpl.ClosedException;
import com.google.cloud.spanner.TransactionRunner.TransactionCallable;
import com.google.cloud.spanner.TransactionRunnerImpl.TransactionContextImpl;
import com.google.cloud.spanner.spi.v1.SpannerRpc;
import com.google.cloud.spanner.spi.v1.SpannerRpc.ResultStreamConsumer;
import com.google.common.base.Stopwatch;
import com.google.common.util.concurrent.ListenableFuture;
import com.google.common.util.concurrent.Uninterruptibles;
import com.google.protobuf.ByteString;
import com.google.protobuf.Empty;
import com.google.spanner.v1.CommitRequest;
import com.google.spanner.v1.CommitResponse;
import com.google.spanner.v1.ExecuteBatchDmlRequest;
import com.google.spanner.v1.ExecuteSqlRequest;
import com.google.spanner.v1.ResultSetStats;
import com.google.spanner.v1.RollbackRequest;
import io.opencensus.metrics.LabelValue;
import io.opencensus.metrics.MetricRegistry;
import io.opencensus.trace.Span;
import java.io.PrintWriter;
import java.io.StringWriter;
import java.util.ArrayList;
import java.util.Arrays;
import java.util.Collection;
import java.util.LinkedList;
import java.util.List;
import java.util.Map;
import java.util.concurrent.Callable;
import java.util.concurrent.CountDownLatch;
import java.util.concurrent.ExecutorService;
import java.util.concurrent.Executors;
import java.util.concurrent.Future;
import java.util.concurrent.TimeUnit;
import java.util.concurrent.atomic.AtomicBoolean;
import org.junit.Before;
import org.junit.Test;
import org.junit.runner.RunWith;
import org.junit.runners.Parameterized;
import org.junit.runners.Parameterized.Parameter;
import org.junit.runners.Parameterized.Parameters;
import org.mockito.Mock;
import org.mockito.Mockito;
import org.mockito.invocation.InvocationOnMock;
import org.mockito.stubbing.Answer;

/** Tests for SessionPool that mock out the underlying stub. */
@RunWith(Parameterized.class)
public class SessionPoolTest extends BaseSessionPoolTest {

  private final ExecutorService executor = Executors.newSingleThreadExecutor();
  @Parameter public int minSessions;

  @Mock SpannerImpl client;
  @Mock SessionClient sessionClient;
  @Mock SpannerOptions spannerOptions;
  DatabaseId db = DatabaseId.of("projects/p/instances/i/databases/unused");
  SessionPool pool;
  SessionPoolOptions options;
  private String sessionName = String.format("%s/sessions/s", db.getName());

  @Parameters(name = "min sessions = {0}")
  public static Collection<Object[]> data() {
    return Arrays.asList(new Object[][] {{0}, {1}});
  }

  private SessionPool createPool() {
    return SessionPool.createPool(options, new TestExecutorFactory(), client.getSessionClient(db));
  }

  private SessionPool createPool(Clock clock) {
    return SessionPool.createPool(
        options, new TestExecutorFactory(), client.getSessionClient(db), clock);
  }

  private SessionPool createPool(
      Clock clock, MetricRegistry metricRegistry, List<LabelValue> labelValues) {
    return SessionPool.createPool(
        options,
        new TestExecutorFactory(),
        client.getSessionClient(db),
        clock,
        metricRegistry,
        labelValues);
  }

  @Before
  public void setUp() throws Exception {
    initMocks(this);
    when(client.getOptions()).thenReturn(spannerOptions);
    when(client.getSessionClient(db)).thenReturn(sessionClient);
    when(spannerOptions.getNumChannels()).thenReturn(4);
    options =
        SessionPoolOptions.newBuilder()
            .setMinSessions(minSessions)
            .setMaxSessions(2)
            .setIncStep(1)
            .setBlockIfPoolExhausted()
            .build();
  }

  private void setupMockSessionCreation() {
    doAnswer(
            new Answer<Void>() {
              @Override
              public Void answer(final InvocationOnMock invocation) throws Throwable {
                executor.submit(
                    new Runnable() {
                      @Override
                      public void run() {
                        int sessionCount = invocation.getArgumentAt(0, Integer.class);
                        SessionConsumerImpl consumer =
                            invocation.getArgumentAt(2, SessionConsumerImpl.class);
                        for (int i = 0; i < sessionCount; i++) {
                          consumer.onSessionReady(mockSession());
                        }
                      }
                    });
                return null;
              }
            })
        .when(sessionClient)
        .asyncBatchCreateSessions(
            Mockito.anyInt(), Mockito.anyBoolean(), any(SessionConsumer.class));
  }

  @Test
  public void testClosedPoolIncludesClosedException() {
    pool = createPool();
    assertThat(pool.isValid()).isTrue();
    closePoolWithStacktrace();
    try {
      pool.getReadSession();
      fail("missing expected exception");
    } catch (IllegalStateException e) {
      assertThat(e.getCause()).isInstanceOf(ClosedException.class);
      StringWriter sw = new StringWriter();
      e.getCause().printStackTrace(new PrintWriter(sw));
      assertThat(sw.toString()).contains("closePoolWithStacktrace");
    }
  }

  private void closePoolWithStacktrace() {
    pool.closeAsync(new SpannerImpl.ClosedException());
  }

  @Test
  public void sessionCreation() {
    setupMockSessionCreation();
    pool = createPool();
    try (Session session = pool.getReadSession()) {
      assertThat(session).isNotNull();
    }
  }

  @Test
  public void poolLifo() {
    setupMockSessionCreation();
    pool = createPool();
    Session session1 = pool.getReadSession().get();
    Session session2 = pool.getReadSession().get();
    assertThat(session1).isNotEqualTo(session2);

    session2.close();
    session1.close();
    Session session3 = pool.getReadSession().get();
    Session session4 = pool.getReadSession().get();
    assertThat(session3).isEqualTo(session1);
    assertThat(session4).isEqualTo(session2);
    session3.close();
    session4.close();

    Session session5 = pool.getReadWriteSession().get();
    Session session6 = pool.getReadWriteSession().get();
    assertThat(session5).isEqualTo(session4);
    assertThat(session6).isEqualTo(session3);
    session6.close();
    session5.close();
  }

  @Test
  public void poolClosure() throws Exception {
    setupMockSessionCreation();
    pool = createPool();
    pool.closeAsync(new SpannerImpl.ClosedException()).get(5L, TimeUnit.SECONDS);
  }

  @Test
  public void poolClosureClosesLeakedSessions() throws Exception {
    SessionImpl mockSession1 = mockSession();
    SessionImpl mockSession2 = mockSession();
    final LinkedList<SessionImpl> sessions =
        new LinkedList<>(Arrays.asList(mockSession1, mockSession2));
    doAnswer(
            new Answer<Void>() {
              @Override
              public Void answer(final InvocationOnMock invocation) throws Throwable {
                executor.submit(
                    new Runnable() {
                      @Override
                      public void run() {
                        SessionConsumerImpl consumer =
                            invocation.getArgumentAt(2, SessionConsumerImpl.class);
                        consumer.onSessionReady(sessions.pop());
                      }
                    });
                return null;
              }
            })
        .when(sessionClient)
        .asyncBatchCreateSessions(Mockito.eq(1), Mockito.anyBoolean(), any(SessionConsumer.class));
    pool = createPool();
    Session session1 = pool.getReadSession();
    // Leaked sessions
    PooledSessionFuture leakedSession = pool.getReadSession();
    // Clear the leaked exception to suppress logging of expected exceptions.
    leakedSession.clearLeakedException();
    session1.close();
    pool.closeAsync(new SpannerImpl.ClosedException()).get(5L, TimeUnit.SECONDS);
    verify(mockSession1).asyncClose();
    verify(mockSession2).asyncClose();
  }

  @Test
  public void poolClosesWhenMaintenanceLoopIsRunning() throws Exception {
    setupMockSessionCreation();
    final FakeClock clock = new FakeClock();
    pool = createPool(clock);
    final AtomicBoolean stop = new AtomicBoolean(false);
    new Thread(
            new Runnable() {

              @Override
              public void run() {
                // Run in a tight loop.
                while (!stop.get()) {
                  runMaintainanceLoop(clock, pool, 1);
                }
              }
            })
        .start();
    pool.closeAsync(new SpannerImpl.ClosedException()).get(5L, TimeUnit.SECONDS);
    stop.set(true);
  }

  @Test
  public void poolClosureFailsPendingReadWaiters() throws Exception {
    final CountDownLatch insideCreation = new CountDownLatch(1);
    final CountDownLatch releaseCreation = new CountDownLatch(1);
    final SessionImpl session1 = mockSession();
    final SessionImpl session2 = mockSession();
    doAnswer(
            new Answer<Void>() {
              @Override
              public Void answer(final InvocationOnMock invocation) throws Throwable {
                executor.submit(
                    new Runnable() {
                      @Override
                      public void run() {
                        SessionConsumerImpl consumer =
                            invocation.getArgumentAt(2, SessionConsumerImpl.class);
                        consumer.onSessionReady(session1);
                      }
                    });
                return null;
              }
            })
        .doAnswer(
            new Answer<Void>() {
              @Override
              public Void answer(final InvocationOnMock invocation) throws Throwable {
                executor.submit(
                    new Callable<Void>() {
                      @Override
                      public Void call() throws Exception {
                        insideCreation.countDown();
                        releaseCreation.await();
                        SessionConsumerImpl consumer =
                            invocation.getArgumentAt(2, SessionConsumerImpl.class);
                        consumer.onSessionReady(session2);
                        return null;
                      }
                    });
                return null;
              }
            })
        .when(sessionClient)
        .asyncBatchCreateSessions(Mockito.eq(1), Mockito.anyBoolean(), any(SessionConsumer.class));

    pool = createPool();
    PooledSessionFuture leakedSession = pool.getReadSession();
    // Suppress expected leakedSession warning.
    leakedSession.clearLeakedException();
    AtomicBoolean failed = new AtomicBoolean(false);
    CountDownLatch latch = new CountDownLatch(1);
    getSessionAsync(latch, failed);
    insideCreation.await();
    pool.closeAsync(new SpannerImpl.ClosedException());
    releaseCreation.countDown();
    latch.await(5L, TimeUnit.SECONDS);
    assertThat(failed.get()).isTrue();
  }

  @Test
  public void poolClosureFailsPendingWriteWaiters() throws Exception {
    final CountDownLatch insideCreation = new CountDownLatch(1);
    final CountDownLatch releaseCreation = new CountDownLatch(1);
    final SessionImpl session1 = mockSession();
    final SessionImpl session2 = mockSession();
    doAnswer(
            new Answer<Void>() {
              @Override
              public Void answer(final InvocationOnMock invocation) throws Throwable {
                executor.submit(
                    new Runnable() {
                      @Override
                      public void run() {
                        SessionConsumerImpl consumer =
                            invocation.getArgumentAt(2, SessionConsumerImpl.class);
                        consumer.onSessionReady(session1);
                      }
                    });
                return null;
              }
            })
        .doAnswer(
            new Answer<Void>() {
              @Override
              public Void answer(final InvocationOnMock invocation) throws Throwable {
                executor.submit(
                    new Callable<Void>() {
                      @Override
                      public Void call() throws Exception {
                        insideCreation.countDown();
                        releaseCreation.await();
                        SessionConsumerImpl consumer =
                            invocation.getArgumentAt(2, SessionConsumerImpl.class);
                        consumer.onSessionReady(session2);
                        return null;
                      }
                    });
                return null;
              }
            })
        .when(sessionClient)
        .asyncBatchCreateSessions(Mockito.eq(1), Mockito.anyBoolean(), any(SessionConsumer.class));

    pool = createPool();
    PooledSessionFuture leakedSession = pool.getReadSession();
    // Suppress expected leakedSession warning.
    leakedSession.clearLeakedException();
    AtomicBoolean failed = new AtomicBoolean(false);
    CountDownLatch latch = new CountDownLatch(1);
    getReadWriteSessionAsync(latch, failed);
    insideCreation.await();
    pool.closeAsync(new SpannerImpl.ClosedException());
    releaseCreation.countDown();
    latch.await();
    assertThat(failed.get()).isTrue();
  }

  @Test
  public void poolClosesEvenIfCreationFails() throws Exception {
    final CountDownLatch insideCreation = new CountDownLatch(1);
    final CountDownLatch releaseCreation = new CountDownLatch(1);
    doAnswer(
            new Answer<Void>() {
              @Override
              public Void answer(final InvocationOnMock invocation) throws Throwable {
                executor.submit(
                    new Callable<Void>() {
                      @Override
                      public Void call() throws Exception {
                        insideCreation.countDown();
                        releaseCreation.await();
                        SessionConsumerImpl consumer =
                            invocation.getArgumentAt(2, SessionConsumerImpl.class);
                        consumer.onSessionCreateFailure(
                            SpannerExceptionFactory.newSpannerException(new RuntimeException()), 1);
                        return null;
                      }
                    });
                return null;
              }
            })
        .when(sessionClient)
        .asyncBatchCreateSessions(Mockito.eq(1), Mockito.anyBoolean(), any(SessionConsumer.class));
    pool = createPool();
    AtomicBoolean failed = new AtomicBoolean(false);
    CountDownLatch latch = new CountDownLatch(1);
    getSessionAsync(latch, failed);
    insideCreation.await();
    ListenableFuture<Void> f = pool.closeAsync(new SpannerImpl.ClosedException());
    releaseCreation.countDown();
    f.get();
    assertThat(f.isDone()).isTrue();
  }

  @Test
  public void poolClosesEvenIfPreparationFails() throws Exception {
    final SessionImpl session = mockSession();
    doAnswer(
            new Answer<Void>() {
              @Override
              public Void answer(final InvocationOnMock invocation) throws Throwable {
                executor.submit(
                    new Runnable() {
                      @Override
                      public void run() {
                        SessionConsumerImpl consumer =
                            invocation.getArgumentAt(2, SessionConsumerImpl.class);
                        consumer.onSessionReady(session);
                      }
                    });
                return null;
              }
            })
        .when(sessionClient)
        .asyncBatchCreateSessions(Mockito.eq(1), Mockito.anyBoolean(), any(SessionConsumer.class));
    final CountDownLatch insidePrepare = new CountDownLatch(1);
    final CountDownLatch releasePrepare = new CountDownLatch(1);
    doAnswer(
            new Answer<Session>() {
              @Override
              public Session answer(InvocationOnMock invocation) throws Throwable {
                insidePrepare.countDown();
                releasePrepare.await();
                throw SpannerExceptionFactory.newSpannerException(new RuntimeException());
              }
            })
        .when(session)
        .prepareReadWriteTransaction();
    pool = createPool();
    AtomicBoolean failed = new AtomicBoolean(false);
    CountDownLatch latch = new CountDownLatch(1);
    getReadWriteSessionAsync(latch, failed);
    insidePrepare.await();
    ListenableFuture<Void> f = pool.closeAsync(new SpannerImpl.ClosedException());
    releasePrepare.countDown();
    f.get();
    assertThat(f.isDone()).isTrue();
  }

  @Test
  public void poolClosureFailsNewRequests() throws Exception {
    final SessionImpl session = mockSession();
    doAnswer(
            new Answer<Void>() {
              @Override
              public Void answer(final InvocationOnMock invocation) throws Throwable {
                executor.submit(
                    new Runnable() {
                      @Override
                      public void run() {
                        SessionConsumerImpl consumer =
                            invocation.getArgumentAt(2, SessionConsumerImpl.class);
                        consumer.onSessionReady(session);
                      }
                    });
                return null;
              }
            })
        .when(sessionClient)
        .asyncBatchCreateSessions(Mockito.eq(1), Mockito.anyBoolean(), any(SessionConsumer.class));
    pool = createPool();
    PooledSessionFuture leakedSession = pool.getReadSession();
    leakedSession.get();
    // Suppress expected leakedSession warning.
    leakedSession.clearLeakedException();
    pool.closeAsync(new SpannerImpl.ClosedException());
    try {
      pool.getReadSession();
      fail("Expected exception");
    } catch (IllegalStateException ex) {
      assertNotNull(ex.getMessage());
    }
  }

  @Test
  public void atMostMaxSessionsCreated() {
    setupMockSessionCreation();
    AtomicBoolean failed = new AtomicBoolean(false);
    pool = createPool();
    int numSessions = 10;
    final CountDownLatch latch = new CountDownLatch(numSessions);
    for (int i = 0; i < numSessions; i++) {
      getSessionAsync(latch, failed);
    }
    Uninterruptibles.awaitUninterruptibly(latch);
    verify(sessionClient, atMost(options.getMaxSessions()))
        .asyncBatchCreateSessions(eq(1), Mockito.anyBoolean(), any(SessionConsumer.class));
    assertThat(failed.get()).isFalse();
  }

  @Test
  public void creationExceptionPropagatesToReadSession() {
    doAnswer(
            new Answer<Void>() {
              @Override
              public Void answer(final InvocationOnMock invocation) throws Throwable {
                executor.submit(
                    new Callable<Void>() {
                      @Override
                      public Void call() throws Exception {
                        SessionConsumerImpl consumer =
                            invocation.getArgumentAt(2, SessionConsumerImpl.class);
                        consumer.onSessionCreateFailure(
                            SpannerExceptionFactory.newSpannerException(ErrorCode.INTERNAL, ""), 1);
                        return null;
                      }
                    });
                return null;
              }
            })
        .when(sessionClient)
        .asyncBatchCreateSessions(Mockito.eq(1), Mockito.anyBoolean(), any(SessionConsumer.class));
    pool = createPool();
<<<<<<< HEAD
    expectedException.expect(isSpannerException(ErrorCode.INTERNAL));
    pool.getReadSession().get();
=======
    try {
      pool.getReadSession();
      fail("Expected exception");
    } catch (SpannerException ex) {
      assertThat(ex.getErrorCode()).isEqualTo(ErrorCode.INTERNAL);
    }
>>>>>>> 867dd331
  }

  @Test
  public void creationExceptionPropagatesToReadWriteSession() {
    doAnswer(
            new Answer<Void>() {
              @Override
              public Void answer(final InvocationOnMock invocation) throws Throwable {
                executor.submit(
                    new Callable<Void>() {
                      @Override
                      public Void call() throws Exception {
                        SessionConsumerImpl consumer =
                            invocation.getArgumentAt(2, SessionConsumerImpl.class);
                        consumer.onSessionCreateFailure(
                            SpannerExceptionFactory.newSpannerException(ErrorCode.INTERNAL, ""), 1);
                        return null;
                      }
                    });
                return null;
              }
            })
        .when(sessionClient)
        .asyncBatchCreateSessions(Mockito.eq(1), Mockito.anyBoolean(), any(SessionConsumer.class));
    pool = createPool();
<<<<<<< HEAD
    expectedException.expect(isSpannerException(ErrorCode.INTERNAL));
    pool.getReadWriteSession().get();
=======
    try {
      pool.getReadWriteSession();
      fail("Expected exception");
    } catch (SpannerException ex) {
      assertThat(ex.getErrorCode()).isEqualTo(ErrorCode.INTERNAL);
    }
>>>>>>> 867dd331
  }

  @Test
  public void prepareExceptionPropagatesToReadWriteSession() {
    final SessionImpl session = mockSession();
    doAnswer(
            new Answer<Void>() {
              @Override
              public Void answer(final InvocationOnMock invocation) throws Throwable {
                executor.submit(
                    new Runnable() {
                      @Override
                      public void run() {
                        SessionConsumerImpl consumer =
                            invocation.getArgumentAt(2, SessionConsumerImpl.class);
                        consumer.onSessionReady(session);
                      }
                    });
                return null;
              }
            })
        .when(sessionClient)
        .asyncBatchCreateSessions(Mockito.eq(1), Mockito.anyBoolean(), any(SessionConsumer.class));
    doThrow(SpannerExceptionFactory.newSpannerException(ErrorCode.INTERNAL, ""))
        .when(session)
        .prepareReadWriteTransaction();
    pool = createPool();
<<<<<<< HEAD
    expectedException.expect(isSpannerException(ErrorCode.INTERNAL));
    pool.getReadWriteSession().get();
=======
    try {
      pool.getReadWriteSession();
      fail("Expected exception");
    } catch (SpannerException ex) {
      assertThat(ex.getErrorCode()).isEqualTo(ErrorCode.INTERNAL);
    }
>>>>>>> 867dd331
  }

  @Test
  public void getReadWriteSession() {
    final SessionImpl mockSession = mockSession();
    doAnswer(
            new Answer<Void>() {
              @Override
              public Void answer(final InvocationOnMock invocation) throws Throwable {
                executor.submit(
                    new Runnable() {
                      @Override
                      public void run() {
                        SessionConsumerImpl consumer =
                            invocation.getArgumentAt(2, SessionConsumerImpl.class);
                        consumer.onSessionReady(mockSession);
                      }
                    });
                return null;
              }
            })
        .when(sessionClient)
        .asyncBatchCreateSessions(Mockito.eq(1), Mockito.anyBoolean(), any(SessionConsumer.class));
    pool = createPool();
    try (PooledSessionFuture session = pool.getReadWriteSession()) {
      assertThat(session).isNotNull();
      session.get();
      verify(mockSession).prepareReadWriteTransaction();
    }
  }

  @Test
  public void getMultipleReadWriteSessions() throws Exception {
    SessionImpl mockSession1 = mockSession();
    SessionImpl mockSession2 = mockSession();
    final LinkedList<SessionImpl> sessions =
        new LinkedList<>(Arrays.asList(mockSession1, mockSession2));
    doAnswer(
            new Answer<Void>() {
              @Override
              public Void answer(final InvocationOnMock invocation) throws Throwable {
                executor.submit(
                    new Runnable() {
                      @Override
                      public void run() {
                        SessionConsumerImpl consumer =
                            invocation.getArgumentAt(2, SessionConsumerImpl.class);
                        consumer.onSessionReady(sessions.pop());
                      }
                    });
                return null;
              }
            })
        .when(sessionClient)
        .asyncBatchCreateSessions(Mockito.eq(1), Mockito.anyBoolean(), any(SessionConsumer.class));
    pool = createPool();
    PooledSessionFuture session1 = pool.getReadWriteSession();
    PooledSessionFuture session2 = pool.getReadWriteSession();
    session1.get();
    session2.get();
    verify(mockSession1).prepareReadWriteTransaction();
    verify(mockSession2).prepareReadWriteTransaction();
    session1.close();
    session2.close();
  }

  @Test
  public void getMultipleConcurrentReadWriteSessions() {
    AtomicBoolean failed = new AtomicBoolean(false);
    final SessionImpl session = mockSession();
    doAnswer(
            new Answer<Void>() {
              @Override
              public Void answer(final InvocationOnMock invocation) throws Throwable {
                executor.submit(
                    new Runnable() {
                      @Override
                      public void run() {
                        SessionConsumerImpl consumer =
                            invocation.getArgumentAt(2, SessionConsumerImpl.class);
                        consumer.onSessionReady(session);
                      }
                    });
                return null;
              }
            })
        .when(sessionClient)
        .asyncBatchCreateSessions(Mockito.eq(1), Mockito.anyBoolean(), any(SessionConsumer.class));

    pool = createPool();
    int numSessions = 5;
    final CountDownLatch latch = new CountDownLatch(numSessions);
    for (int i = 0; i < numSessions; i++) {
      getReadWriteSessionAsync(latch, failed);
    }
    Uninterruptibles.awaitUninterruptibly(latch);
  }

  @Test
  public void sessionIsPrePrepared() {
    final SessionImpl mockSession1 = mockSession();
    final SessionImpl mockSession2 = mockSession();
    final CountDownLatch prepareLatch = new CountDownLatch(1);
    doAnswer(
            new Answer<Void>() {

              @Override
              public Void answer(InvocationOnMock arg0) throws Throwable {
                prepareLatch.countDown();
                return null;
              }
            })
        .when(mockSession1)
        .prepareReadWriteTransaction();
    doAnswer(
            new Answer<Void>() {

              @Override
              public Void answer(InvocationOnMock arg0) throws Throwable {
                prepareLatch.countDown();
                return null;
              }
            })
        .when(mockSession2)
        .prepareReadWriteTransaction();
    doAnswer(
            new Answer<Void>() {
              @Override
              public Void answer(final InvocationOnMock invocation) throws Throwable {
                executor.submit(
                    new Runnable() {
                      @Override
                      public void run() {
                        SessionConsumerImpl consumer =
                            invocation.getArgumentAt(2, SessionConsumerImpl.class);
                        consumer.onSessionReady(mockSession1);
                        consumer.onSessionReady(mockSession2);
                      }
                    });
                return null;
              }
            })
        .when(sessionClient)
        .asyncBatchCreateSessions(Mockito.eq(2), Mockito.anyBoolean(), any(SessionConsumer.class));

    options =
        SessionPoolOptions.newBuilder()
            .setMinSessions(2)
            .setMaxSessions(2)
            .setWriteSessionsFraction(0.5f)
            .build();
    pool = createPool();
    // One of the sessions would be pre prepared.
    Uninterruptibles.awaitUninterruptibly(prepareLatch);
    PooledSession readSession = pool.getReadSession().get();
    PooledSession writeSession = pool.getReadWriteSession().get();
    verify(writeSession.delegate, times(1)).prepareReadWriteTransaction();
    verify(readSession.delegate, never()).prepareReadWriteTransaction();
    readSession.close();
    writeSession.close();
  }

  @Test
  public void getReadSessionFallsBackToWritePreparedSession() throws Exception {
    final SessionImpl mockSession1 = mockSession();
    final CountDownLatch prepareLatch = new CountDownLatch(2);
    doAnswer(
            new Answer<Void>() {
              @Override
              public Void answer(InvocationOnMock arg0) throws Throwable {
                prepareLatch.countDown();
                return null;
              }
            })
        .when(mockSession1)
        .prepareReadWriteTransaction();
    doAnswer(
            new Answer<Void>() {
              @Override
              public Void answer(final InvocationOnMock invocation) throws Throwable {
                executor.submit(
                    new Runnable() {
                      @Override
                      public void run() {
                        SessionConsumerImpl consumer =
                            invocation.getArgumentAt(2, SessionConsumerImpl.class);
                        consumer.onSessionReady(mockSession1);
                      }
                    });
                return null;
              }
            })
        .when(sessionClient)
        .asyncBatchCreateSessions(Mockito.eq(1), Mockito.anyBoolean(), any(SessionConsumer.class));
    options =
        SessionPoolOptions.newBuilder()
            .setMinSessions(minSessions)
            .setMaxSessions(1)
            .setWriteSessionsFraction(1.0f)
            .build();
    pool = createPool();
    pool.getReadWriteSession().close();
    prepareLatch.await();
    // This session should also be write prepared.
    PooledSession readSession = pool.getReadSession().get();
    verify(readSession.delegate, times(2)).prepareReadWriteTransaction();
  }

  @Test
  public void failOnPoolExhaustion() {
    options =
        SessionPoolOptions.newBuilder()
            .setMinSessions(1)
            .setMaxSessions(1)
            .setFailIfPoolExhausted()
            .build();
    doAnswer(
            new Answer<Void>() {
              @Override
              public Void answer(final InvocationOnMock invocation) throws Throwable {
                executor.submit(
                    new Runnable() {
                      @Override
                      public void run() {
                        SessionConsumerImpl consumer =
                            invocation.getArgumentAt(2, SessionConsumerImpl.class);
                        consumer.onSessionReady(mockSession());
                      }
                    });
                return null;
              }
            })
        .when(sessionClient)
        .asyncBatchCreateSessions(Mockito.eq(1), Mockito.anyBoolean(), any(SessionConsumer.class));
    pool = createPool();
    Session session1 = pool.getReadSession();
    try {
      pool.getReadSession();
      fail("Expected exception");
    } catch (SpannerException ex) {
      assertThat(ex.getErrorCode()).isEqualTo(ErrorCode.RESOURCE_EXHAUSTED);
    }
    session1.close();
    session1 = pool.getReadSession();
    assertThat(session1).isNotNull();
    session1.close();
  }

  @Test
  public void poolWorksWhenSessionNotFound() {
    SessionImpl mockSession1 = mockSession();
    SessionImpl mockSession2 = mockSession();
    final LinkedList<SessionImpl> sessions =
        new LinkedList<>(Arrays.asList(mockSession1, mockSession2));
    doThrow(SpannerExceptionFactoryTest.newSessionNotFoundException(sessionName))
        .when(mockSession1)
        .prepareReadWriteTransaction();
    doAnswer(
            new Answer<Void>() {
              @Override
              public Void answer(final InvocationOnMock invocation) throws Throwable {
                executor.submit(
                    new Runnable() {
                      @Override
                      public void run() {
                        SessionConsumerImpl consumer =
                            invocation.getArgumentAt(2, SessionConsumerImpl.class);
                        consumer.onSessionReady(sessions.pop());
                      }
                    });
                return null;
              }
            })
        .when(sessionClient)
        .asyncBatchCreateSessions(Mockito.eq(1), Mockito.anyBoolean(), any(SessionConsumer.class));
    pool = createPool();
    assertThat(pool.getReadWriteSession().get().delegate).isEqualTo(mockSession2);
  }

  @Test
  public void idleSessionCleanup() throws Exception {
    options =
        SessionPoolOptions.newBuilder()
            .setMinSessions(1)
            .setMaxSessions(3)
            .setIncStep(1)
            .setMaxIdleSessions(0)
            .build();
    SessionImpl session1 = mockSession();
    SessionImpl session2 = mockSession();
    SessionImpl session3 = mockSession();
    final LinkedList<SessionImpl> sessions =
        new LinkedList<>(Arrays.asList(session1, session2, session3));
    doAnswer(
            new Answer<Void>() {
              @Override
              public Void answer(final InvocationOnMock invocation) throws Throwable {
                executor.submit(
                    new Runnable() {
                      @Override
                      public void run() {
                        SessionConsumerImpl consumer =
                            invocation.getArgumentAt(2, SessionConsumerImpl.class);
                        consumer.onSessionReady(sessions.pop());
                      }
                    });
                return null;
              }
            })
        .when(sessionClient)
        .asyncBatchCreateSessions(Mockito.eq(1), Mockito.anyBoolean(), any(SessionConsumer.class));
    for (SessionImpl session : sessions) {
      mockKeepAlive(session);
    }
    FakeClock clock = new FakeClock();
    clock.currentTimeMillis = System.currentTimeMillis();
    pool = createPool(clock);
    // Make sure pool has been initialized
    pool.getReadSession().close();
    runMaintainanceLoop(clock, pool, pool.poolMaintainer.numClosureCycles);
    assertThat(pool.numIdleSessionsRemoved()).isEqualTo(0L);
    PooledSessionFuture readSession1 = pool.getReadSession();
    PooledSessionFuture readSession2 = pool.getReadSession();
    PooledSessionFuture readSession3 = pool.getReadSession();
    // Wait until the sessions have actually been gotten in order to make sure they are in use in
    // parallel.
    readSession1.get();
    readSession2.get();
    readSession3.get();
    readSession1.close();
    readSession2.close();
    readSession3.close();
    // Now there are 3 sessions in the pool but since none of them has timed out, they will all be
    // kept in the pool.
    runMaintainanceLoop(clock, pool, pool.poolMaintainer.numClosureCycles);
    assertThat(pool.numIdleSessionsRemoved()).isEqualTo(0L);
    // Counters have now been reset
    // Use all 3 sessions sequentially
    pool.getReadSession().close();
    pool.getReadSession().close();
    pool.getReadSession().close();
    // Advance the time by running the maintainer. This should cause
    // one session to be kept alive and two sessions to be removed.
    long cycles =
        options.getRemoveInactiveSessionAfter().toMillis() / pool.poolMaintainer.loopFrequency;
    runMaintainanceLoop(clock, pool, cycles);
    // We will still close 2 sessions since at any point in time only 1 session was in use.
    assertThat(pool.numIdleSessionsRemoved()).isEqualTo(2L);
    pool.closeAsync(new SpannerImpl.ClosedException()).get(5L, TimeUnit.SECONDS);
  }

  @Test
  public void keepAlive() throws Exception {
    options = SessionPoolOptions.newBuilder().setMinSessions(2).setMaxSessions(3).build();
    final SessionImpl session = mockSession();
    mockKeepAlive(session);
    // This is cheating as we are returning the same session each but it makes the verification
    // easier.
    doAnswer(
            new Answer<Void>() {
              @Override
              public Void answer(final InvocationOnMock invocation) throws Throwable {
                executor.submit(
                    new Runnable() {
                      @Override
                      public void run() {
                        int sessionCount = invocation.getArgumentAt(0, Integer.class);
                        SessionConsumerImpl consumer =
                            invocation.getArgumentAt(2, SessionConsumerImpl.class);
                        for (int i = 0; i < sessionCount; i++) {
                          consumer.onSessionReady(session);
                        }
                      }
                    });
                return null;
              }
            })
        .when(sessionClient)
        .asyncBatchCreateSessions(anyInt(), Mockito.anyBoolean(), any(SessionConsumer.class));
    FakeClock clock = new FakeClock();
    clock.currentTimeMillis = System.currentTimeMillis();
    pool = createPool(clock);
    PooledSessionFuture session1 = pool.getReadSession();
    PooledSessionFuture session2 = pool.getReadSession();
    session1.get();
    session2.get();
    session1.close();
    session2.close();
    runMaintainanceLoop(clock, pool, pool.poolMaintainer.numKeepAliveCycles);
    verify(session, never()).singleUse(any(TimestampBound.class));
    runMaintainanceLoop(clock, pool, pool.poolMaintainer.numKeepAliveCycles);
    verify(session, times(2)).singleUse(any(TimestampBound.class));
    clock.currentTimeMillis +=
        clock.currentTimeMillis + (options.getKeepAliveIntervalMinutes() + 5) * 60 * 1000;
    session1 = pool.getReadSession();
    session1.writeAtLeastOnce(new ArrayList<Mutation>());
    session1.close();
    runMaintainanceLoop(clock, pool, pool.poolMaintainer.numKeepAliveCycles);
    // The session pool only keeps MinSessions + MaxIdleSessions alive.
    verify(session, times(options.getMinSessions() + options.getMaxIdleSessions()))
        .singleUse(any(TimestampBound.class));
    pool.closeAsync(new SpannerImpl.ClosedException()).get(5L, TimeUnit.SECONDS);
  }

  @Test
  public void testMaintainerKeepsWriteProportion() throws Exception {
    options =
        SessionPoolOptions.newBuilder()
            .setMinSessions(10)
            .setMaxSessions(20)
            .setWriteSessionsFraction(0.5f)
            .build();
    final SessionImpl session = mockSession();
    mockKeepAlive(session);
    // This is cheating as we are returning the same session each but it makes the verification
    // easier.
    doAnswer(
            new Answer<Void>() {
              @Override
              public Void answer(final InvocationOnMock invocation) throws Throwable {
                executor.submit(
                    new Runnable() {
                      @Override
                      public void run() {
                        int sessionCount = invocation.getArgumentAt(0, Integer.class);
                        SessionConsumerImpl consumer =
                            invocation.getArgumentAt(2, SessionConsumerImpl.class);
                        for (int i = 0; i < sessionCount; i++) {
                          consumer.onSessionReady(session);
                        }
                      }
                    });
                return null;
              }
            })
        .when(sessionClient)
        .asyncBatchCreateSessions(anyInt(), Mockito.anyBoolean(), any(SessionConsumer.class));
    FakeClock clock = new FakeClock();
    clock.currentTimeMillis = System.currentTimeMillis();
    pool = createPool(clock);
    // Wait until all sessions have been created and prepared.
    waitForExpectedSessionPool(options.getMinSessions(), options.getWriteSessionsFraction());
    assertThat(pool.getNumberOfSessionsInPool()).isEqualTo(options.getMinSessions());
    assertThat(pool.getNumberOfAvailableWritePreparedSessions())
        .isEqualTo((int) Math.ceil(options.getMinSessions() * options.getWriteSessionsFraction()));

    // Run maintainer numKeepAliveCycles. No pings should be executed during these.
    runMaintainanceLoop(clock, pool, pool.poolMaintainer.numKeepAliveCycles);
    verify(session, never()).singleUse(any(TimestampBound.class));
    // Run maintainer numKeepAliveCycles again. All sessions should now be pinged.
    runMaintainanceLoop(clock, pool, pool.poolMaintainer.numKeepAliveCycles);
    verify(session, times(options.getMinSessions())).singleUse(any(TimestampBound.class));
    // Verify that all sessions are still in the pool, and that the write fraction is maintained.
    assertThat(pool.getNumberOfSessionsInPool()).isEqualTo(options.getMinSessions());
    assertThat(pool.getNumberOfWriteSessionsInPool())
        .isEqualTo(
            (int) Math.ceil(pool.getNumberOfSessionsInPool() * options.getWriteSessionsFraction()));

    // Check out MaxSessions sessions to add additional sessions to the pool.
    List<Session> sessions = new ArrayList<>(options.getMaxSessions());
    for (int i = 0; i < options.getMaxSessions(); i++) {
      sessions.add(pool.getReadSession());
    }
    for (Session s : sessions) {
      s.close();
    }
    // There should be MaxSessions in the pool and the writeFraction should be respected.
    waitForExpectedSessionPool(options.getMaxSessions(), options.getWriteSessionsFraction());
    assertThat(pool.getNumberOfSessionsInPool()).isEqualTo(options.getMaxSessions());
    assertThat(pool.getNumberOfAvailableWritePreparedSessions())
        .isEqualTo((int) Math.ceil(options.getMaxSessions() * options.getWriteSessionsFraction()));

    // Advance the clock to allow the sessions to time out or be kept alive.
    clock.currentTimeMillis +=
        clock.currentTimeMillis + (options.getKeepAliveIntervalMinutes() + 5) * 60 * 1000;
    runMaintainanceLoop(clock, pool, pool.poolMaintainer.numKeepAliveCycles);
    // The session pool only keeps MinSessions alive.
    verify(session, times(options.getMinSessions())).singleUse(any(TimestampBound.class));
    // Verify that MinSessions and WriteFraction are respected.
    waitForExpectedSessionPool(options.getMinSessions(), options.getWriteSessionsFraction());
    assertThat(pool.getNumberOfSessionsInPool()).isEqualTo(options.getMinSessions());
    assertThat(pool.getNumberOfAvailableWritePreparedSessions())
        .isEqualTo((int) Math.ceil(options.getMinSessions() * options.getWriteSessionsFraction()));

    pool.closeAsync(new SpannerImpl.ClosedException()).get(5L, TimeUnit.SECONDS);
  }

  private void waitForExpectedSessionPool(int expectedSessions, float writeFraction)
      throws InterruptedException {
    Stopwatch watch = Stopwatch.createStarted();
    while ((pool.getNumberOfSessionsInPool() < expectedSessions
            || pool.getNumberOfAvailableWritePreparedSessions()
                < Math.ceil(expectedSessions * writeFraction))
        && watch.elapsed(TimeUnit.SECONDS) < 5) {
      Thread.sleep(1L);
    }
  }

  @Test
  public void blockAndTimeoutOnPoolExhaustion() throws Exception {
    // Try to take a read or a read/write session. These requests should block.
    for (Boolean write : new Boolean[] {true, false}) {
      // Create a session pool with max 1 session and a low timeout for waiting for a session.
      options =
          SessionPoolOptions.newBuilder()
              .setMinSessions(minSessions)
              .setMaxSessions(1)
              .setInitialWaitForSessionTimeoutMillis(20L)
              .build();
      setupMockSessionCreation();
      pool = createPool();
      // Take the only session that can be in the pool.
      PooledSessionFuture checkedOutSession = pool.getReadSession();
      checkedOutSession.get();
      final Boolean finWrite = write;
      ExecutorService executor = Executors.newFixedThreadPool(1);
      final CountDownLatch latch = new CountDownLatch(1);
      // Then try asynchronously to take another session. This attempt should time out.
      Future<Void> fut =
          executor.submit(
              new Callable<Void>() {
                @Override
                public Void call() throws Exception {
                  PooledSessionFuture session;
                  latch.countDown();
                  if (finWrite) {
                    session = pool.getReadWriteSession();
                  } else {
                    session = pool.getReadSession();
                  }
                  session.close();
                  return null;
                }
              });
      // Wait until the background thread is actually waiting for a session.
      latch.await();
      // Wait until the request has timed out.
      int waitCount = 0;
      while (pool.getNumWaiterTimeouts() == 0L && waitCount < 1000) {
        Thread.sleep(5L);
        waitCount++;
      }
      // Return the checked out session to the pool so the async request will get a session and
      // finish.
      checkedOutSession.close();
      // Verify that the async request also succeeds.
      fut.get(10L, TimeUnit.SECONDS);
      executor.shutdown();

      // Verify that the session was returned to the pool and that we can get it again.
      Session session = pool.getReadSession();
      assertThat(session).isNotNull();
      session.close();
      assertThat(pool.getNumWaiterTimeouts()).isAtLeast(1L);
    }
  }

  @Test
  public void testSessionNotFoundSingleUse() {
    Statement statement = Statement.of("SELECT 1");
    final SessionImpl closedSession = mockSession();
    ReadContext closedContext = mock(ReadContext.class);
    ResultSet closedResultSet = mock(ResultSet.class);
    when(closedResultSet.next())
        .thenThrow(SpannerExceptionFactoryTest.newSessionNotFoundException(sessionName));
    when(closedContext.executeQuery(statement)).thenReturn(closedResultSet);
    when(closedSession.singleUse()).thenReturn(closedContext);

    final SessionImpl openSession = mockSession();
    ReadContext openContext = mock(ReadContext.class);
    ResultSet openResultSet = mock(ResultSet.class);
    when(openResultSet.next()).thenReturn(true, false);
    when(openContext.executeQuery(statement)).thenReturn(openResultSet);
    when(openSession.singleUse()).thenReturn(openContext);

    doAnswer(
            new Answer<Void>() {
              @Override
              public Void answer(final InvocationOnMock invocation) throws Throwable {
                executor.submit(
                    new Runnable() {
                      @Override
                      public void run() {
                        SessionConsumerImpl consumer =
                            invocation.getArgumentAt(2, SessionConsumerImpl.class);
                        consumer.onSessionReady(closedSession);
                      }
                    });
                return null;
              }
            })
        .doAnswer(
            new Answer<Void>() {
              @Override
              public Void answer(final InvocationOnMock invocation) throws Throwable {
                executor.submit(
                    new Runnable() {
                      @Override
                      public void run() {
                        SessionConsumerImpl consumer =
                            invocation.getArgumentAt(2, SessionConsumerImpl.class);
                        consumer.onSessionReady(openSession);
                      }
                    });
                return null;
              }
            })
        .when(sessionClient)
        .asyncBatchCreateSessions(Mockito.eq(1), Mockito.anyBoolean(), any(SessionConsumer.class));
    FakeClock clock = new FakeClock();
    clock.currentTimeMillis = System.currentTimeMillis();
    pool = createPool(clock);
    ReadContext context = pool.getReadSession().singleUse();
    ResultSet resultSet = context.executeQuery(statement);
    assertThat(resultSet.next()).isTrue();
  }

  @Test
  public void testSessionNotFoundReadOnlyTransaction() {
    Statement statement = Statement.of("SELECT 1");
    final SessionImpl closedSession = mockSession();
    when(closedSession.readOnlyTransaction())
        .thenThrow(SpannerExceptionFactoryTest.newSessionNotFoundException(sessionName));

    final SessionImpl openSession = mockSession();
    ReadOnlyTransaction openTransaction = mock(ReadOnlyTransaction.class);
    ResultSet openResultSet = mock(ResultSet.class);
    when(openResultSet.next()).thenReturn(true, false);
    when(openTransaction.executeQuery(statement)).thenReturn(openResultSet);
    when(openSession.readOnlyTransaction()).thenReturn(openTransaction);

    doAnswer(
            new Answer<Void>() {
              @Override
              public Void answer(final InvocationOnMock invocation) throws Throwable {
                executor.submit(
                    new Runnable() {
                      @Override
                      public void run() {
                        SessionConsumerImpl consumer =
                            invocation.getArgumentAt(2, SessionConsumerImpl.class);
                        consumer.onSessionReady(closedSession);
                      }
                    });
                return null;
              }
            })
        .doAnswer(
            new Answer<Void>() {
              @Override
              public Void answer(final InvocationOnMock invocation) throws Throwable {
                executor.submit(
                    new Runnable() {
                      @Override
                      public void run() {
                        SessionConsumerImpl consumer =
                            invocation.getArgumentAt(2, SessionConsumerImpl.class);
                        consumer.onSessionReady(openSession);
                      }
                    });
                return null;
              }
            })
        .when(sessionClient)
        .asyncBatchCreateSessions(Mockito.eq(1), Mockito.anyBoolean(), any(SessionConsumer.class));
    FakeClock clock = new FakeClock();
    clock.currentTimeMillis = System.currentTimeMillis();
    pool = createPool(clock);
    ReadOnlyTransaction transaction = pool.getReadSession().readOnlyTransaction();
    ResultSet resultSet = transaction.executeQuery(statement);
    assertThat(resultSet.next()).isTrue();
  }

  private enum ReadWriteTransactionTestStatementType {
    QUERY,
    ANALYZE,
    UPDATE,
    BATCH_UPDATE,
    WRITE,
    EXCEPTION;
  }

  @SuppressWarnings("unchecked")
  @Test
  public void testSessionNotFoundReadWriteTransaction() {
    final Statement queryStatement = Statement.of("SELECT 1");
    final Statement updateStatement = Statement.of("UPDATE FOO SET BAR=1 WHERE ID=2");
    final SpannerException sessionNotFound =
        SpannerExceptionFactoryTest.newSessionNotFoundException(sessionName);
    for (ReadWriteTransactionTestStatementType statementType :
        ReadWriteTransactionTestStatementType.values()) {
      final ReadWriteTransactionTestStatementType executeStatementType = statementType;
      for (boolean prepared : new boolean[] {true, false}) {
        final boolean hasPreparedTransaction = prepared;
        SpannerRpc.StreamingCall closedStreamingCall = mock(SpannerRpc.StreamingCall.class);
        doThrow(sessionNotFound).when(closedStreamingCall).request(Mockito.anyInt());
        SpannerRpc rpc = mock(SpannerRpc.class);
        when(rpc.asyncDeleteSession(Mockito.anyString(), Mockito.anyMap()))
            .thenReturn(ApiFutures.immediateFuture(Empty.getDefaultInstance()));
        when(rpc.executeQuery(
                any(ExecuteSqlRequest.class), any(ResultStreamConsumer.class), any(Map.class)))
            .thenReturn(closedStreamingCall);
        when(rpc.executeQuery(any(ExecuteSqlRequest.class), any(Map.class)))
            .thenThrow(sessionNotFound);
        when(rpc.executeBatchDml(any(ExecuteBatchDmlRequest.class), any(Map.class)))
            .thenThrow(sessionNotFound);
        when(rpc.commitAsync(any(CommitRequest.class), any(Map.class)))
            .thenReturn(ApiFutures.<CommitResponse>immediateFailedFuture(sessionNotFound));
        doThrow(sessionNotFound).when(rpc).rollback(any(RollbackRequest.class), any(Map.class));
        final SessionImpl closedSession = mock(SessionImpl.class);
        when(closedSession.getName())
            .thenReturn("projects/dummy/instances/dummy/database/dummy/sessions/session-closed");
        ByteString preparedTransactionId =
            hasPreparedTransaction ? ByteString.copyFromUtf8("test-txn") : null;
        final TransactionContextImpl closedTransactionContext =
            TransactionContextImpl.newBuilder()
                .setSession(closedSession)
                .setTransactionId(preparedTransactionId)
                .setRpc(rpc)
                .build();
        when(closedSession.asyncClose())
            .thenReturn(ApiFutures.immediateFuture(Empty.getDefaultInstance()));
        when(closedSession.newTransaction()).thenReturn(closedTransactionContext);
        when(closedSession.beginTransactionAsync()).thenThrow(sessionNotFound);
        TransactionRunnerImpl closedTransactionRunner =
            new TransactionRunnerImpl(closedSession, rpc, 10);
        closedTransactionRunner.setSpan(mock(Span.class));
        when(closedSession.readWriteTransaction()).thenReturn(closedTransactionRunner);

        final SessionImpl openSession = mock(SessionImpl.class);
        when(openSession.asyncClose())
            .thenReturn(ApiFutures.immediateFuture(Empty.getDefaultInstance()));
        when(openSession.getName())
            .thenReturn("projects/dummy/instances/dummy/database/dummy/sessions/session-open");
        final TransactionContextImpl openTransactionContext = mock(TransactionContextImpl.class);
        when(openSession.newTransaction()).thenReturn(openTransactionContext);
        when(openSession.beginTransactionAsync())
            .thenReturn(ApiFutures.immediateFuture(ByteString.copyFromUtf8("open-txn")));
        TransactionRunnerImpl openTransactionRunner =
            new TransactionRunnerImpl(openSession, mock(SpannerRpc.class), 10);
        openTransactionRunner.setSpan(mock(Span.class));
        when(openSession.readWriteTransaction()).thenReturn(openTransactionRunner);

        ResultSet openResultSet = mock(ResultSet.class);
        when(openResultSet.next()).thenReturn(true, false);
        ResultSet planResultSet = mock(ResultSet.class);
        when(planResultSet.getStats()).thenReturn(ResultSetStats.getDefaultInstance());
        when(openTransactionContext.executeQuery(queryStatement)).thenReturn(openResultSet);
        when(openTransactionContext.analyzeQuery(queryStatement, QueryAnalyzeMode.PLAN))
            .thenReturn(planResultSet);
        when(openTransactionContext.executeUpdate(updateStatement)).thenReturn(1L);
        when(openTransactionContext.batchUpdate(Arrays.asList(updateStatement, updateStatement)))
            .thenReturn(new long[] {1L, 1L});
        SpannerImpl spanner = mock(SpannerImpl.class);
        SessionClient sessionClient = mock(SessionClient.class);
        when(spanner.getSessionClient(db)).thenReturn(sessionClient);

        doAnswer(
                new Answer<Void>() {
                  @Override
                  public Void answer(final InvocationOnMock invocation) throws Throwable {
                    executor.submit(
                        new Runnable() {
                          @Override
                          public void run() {
                            SessionConsumerImpl consumer =
                                invocation.getArgumentAt(2, SessionConsumerImpl.class);
                            consumer.onSessionReady(closedSession);
                          }
                        });
                    return null;
                  }
                })
            .doAnswer(
                new Answer<Void>() {
                  @Override
                  public Void answer(final InvocationOnMock invocation) throws Throwable {
                    executor.submit(
                        new Runnable() {
                          @Override
                          public void run() {
                            SessionConsumerImpl consumer =
                                invocation.getArgumentAt(2, SessionConsumerImpl.class);
                            consumer.onSessionReady(openSession);
                          }
                        });
                    return null;
                  }
                })
            .when(sessionClient)
            .asyncBatchCreateSessions(
                Mockito.eq(1), Mockito.anyBoolean(), any(SessionConsumer.class));
        SessionPoolOptions options =
            SessionPoolOptions.newBuilder()
                .setMinSessions(0) // The pool should not auto-create any sessions
                .setMaxSessions(2)
                .setIncStep(1)
                .setBlockIfPoolExhausted()
                .build();
        SpannerOptions spannerOptions = mock(SpannerOptions.class);
        when(spannerOptions.getSessionPoolOptions()).thenReturn(options);
        when(spannerOptions.getNumChannels()).thenReturn(4);
        when(spanner.getOptions()).thenReturn(spannerOptions);
        SessionPool pool =
            SessionPool.createPool(
                options, new TestExecutorFactory(), spanner.getSessionClient(db));
        try (PooledSessionFuture readWriteSession = pool.getReadWriteSession()) {
          TransactionRunner runner = readWriteSession.readWriteTransaction();
          try {
            runner.run(
                new TransactionCallable<Integer>() {
                  private int callNumber = 0;

                  @Override
                  public Integer run(TransactionContext transaction) throws Exception {
                    callNumber++;
                    if (hasPreparedTransaction) {
                      // If the session had a prepared read/write transaction, that transaction will
                      // be given to the runner in the first place and the SessionNotFoundException
                      // will occur on the first query / update statement.
                      if (callNumber == 1) {
                        assertThat(transaction).isEqualTo(closedTransactionContext);
                      } else {
                        assertThat(transaction).isEqualTo(openTransactionContext);
                      }
                    } else {
                      // If the session did not have a prepared read/write transaction, the library
                      // tried to create a new transaction before handing it to the transaction
                      // runner. The creation of the new transaction failed with a
                      // SessionNotFoundException, and the session was re-created before the run
                      // method was called.
                      assertThat(transaction).isEqualTo(openTransactionContext);
                    }
                    switch (executeStatementType) {
                      case QUERY:
                        ResultSet resultSet = transaction.executeQuery(queryStatement);
                        assertThat(resultSet.next()).isTrue();
                        break;
                      case ANALYZE:
                        ResultSet planResultSet =
                            transaction.analyzeQuery(queryStatement, QueryAnalyzeMode.PLAN);
                        assertThat(planResultSet.next()).isFalse();
                        assertThat(planResultSet.getStats()).isNotNull();
                        break;
                      case UPDATE:
                        long updateCount = transaction.executeUpdate(updateStatement);
                        assertThat(updateCount).isEqualTo(1L);
                        break;
                      case BATCH_UPDATE:
                        long[] updateCounts =
                            transaction.batchUpdate(
                                Arrays.asList(updateStatement, updateStatement));
                        assertThat(updateCounts).isEqualTo(new long[] {1L, 1L});
                        break;
                      case WRITE:
                        transaction.buffer(Mutation.delete("FOO", Key.of(1L)));
                        break;
                      case EXCEPTION:
                        throw new RuntimeException("rollback at call " + callNumber);
                      default:
                        fail("Unknown statement type: " + executeStatementType);
                    }
                    return callNumber;
                  }
                });
          } catch (Exception e) {
            // The rollback will also cause a SessionNotFoundException, but this is caught, logged
            // and further ignored by the library, meaning that the session will not be re-created
            // for retry. Hence rollback at call 1.
            assertThat(
                    executeStatementType == ReadWriteTransactionTestStatementType.EXCEPTION
                        && e.getMessage().contains("rollback at call 1"))
                .isTrue();
          }
        }
        pool.closeAsync(new SpannerImpl.ClosedException());
      }
    }
  }

  @Test
  public void testSessionNotFoundOnPrepareTransaction() {
    final SpannerException sessionNotFound =
        SpannerExceptionFactoryTest.newSessionNotFoundException(sessionName);
    final SessionImpl closedSession = mock(SessionImpl.class);
    when(closedSession.getName())
        .thenReturn("projects/dummy/instances/dummy/database/dummy/sessions/session-closed");
    when(closedSession.beginTransaction()).thenThrow(sessionNotFound);
    doThrow(sessionNotFound).when(closedSession).prepareReadWriteTransaction();

    final SessionImpl openSession = mock(SessionImpl.class);
    when(openSession.getName())
        .thenReturn("projects/dummy/instances/dummy/database/dummy/sessions/session-open");
    doAnswer(
            new Answer<Void>() {
              @Override
              public Void answer(final InvocationOnMock invocation) throws Throwable {
                executor.submit(
                    new Runnable() {
                      @Override
                      public void run() {
                        SessionConsumerImpl consumer =
                            invocation.getArgumentAt(2, SessionConsumerImpl.class);
                        consumer.onSessionReady(closedSession);
                      }
                    });
                return null;
              }
            })
        .doAnswer(
            new Answer<Void>() {
              @Override
              public Void answer(final InvocationOnMock invocation) throws Throwable {
                executor.submit(
                    new Runnable() {
                      @Override
                      public void run() {
                        SessionConsumerImpl consumer =
                            invocation.getArgumentAt(2, SessionConsumerImpl.class);
                        consumer.onSessionReady(openSession);
                      }
                    });
                return null;
              }
            })
        .when(sessionClient)
        .asyncBatchCreateSessions(Mockito.eq(1), Mockito.anyBoolean(), any(SessionConsumer.class));
    FakeClock clock = new FakeClock();
    clock.currentTimeMillis = System.currentTimeMillis();
    pool = createPool(clock);
    PooledSession session = pool.getReadWriteSession().get();
    assertThat(session.delegate).isEqualTo(openSession);
  }

  @Test
  public void testSessionNotFoundWrite() {
    SpannerException sessionNotFound =
        SpannerExceptionFactoryTest.newSessionNotFoundException(sessionName);
    List<Mutation> mutations = Arrays.asList(Mutation.newInsertBuilder("FOO").build());
    final SessionImpl closedSession = mockSession();
    when(closedSession.write(mutations)).thenThrow(sessionNotFound);

    final SessionImpl openSession = mockSession();
    when(openSession.write(mutations)).thenReturn(Timestamp.now());
    doAnswer(
            new Answer<Void>() {
              @Override
              public Void answer(final InvocationOnMock invocation) throws Throwable {
                executor.submit(
                    new Runnable() {
                      @Override
                      public void run() {
                        SessionConsumerImpl consumer =
                            invocation.getArgumentAt(2, SessionConsumerImpl.class);
                        consumer.onSessionReady(closedSession);
                      }
                    });
                return null;
              }
            })
        .doAnswer(
            new Answer<Void>() {
              @Override
              public Void answer(final InvocationOnMock invocation) throws Throwable {
                executor.submit(
                    new Runnable() {
                      @Override
                      public void run() {
                        SessionConsumerImpl consumer =
                            invocation.getArgumentAt(2, SessionConsumerImpl.class);
                        consumer.onSessionReady(openSession);
                      }
                    });
                return null;
              }
            })
        .when(sessionClient)
        .asyncBatchCreateSessions(Mockito.eq(1), Mockito.anyBoolean(), any(SessionConsumer.class));

    FakeClock clock = new FakeClock();
    clock.currentTimeMillis = System.currentTimeMillis();
    pool = createPool(clock);
    DatabaseClientImpl impl = new DatabaseClientImpl(pool);
    assertThat(impl.write(mutations)).isNotNull();
  }

  @Test
  public void testSessionNotFoundWriteAtLeastOnce() {
    SpannerException sessionNotFound =
        SpannerExceptionFactoryTest.newSessionNotFoundException(sessionName);
    List<Mutation> mutations = Arrays.asList(Mutation.newInsertBuilder("FOO").build());
    final SessionImpl closedSession = mockSession();
    when(closedSession.writeAtLeastOnce(mutations)).thenThrow(sessionNotFound);

    final SessionImpl openSession = mockSession();
    when(openSession.writeAtLeastOnce(mutations)).thenReturn(Timestamp.now());
    doAnswer(
            new Answer<Void>() {
              @Override
              public Void answer(final InvocationOnMock invocation) throws Throwable {
                executor.submit(
                    new Runnable() {
                      @Override
                      public void run() {
                        SessionConsumerImpl consumer =
                            invocation.getArgumentAt(2, SessionConsumerImpl.class);
                        consumer.onSessionReady(closedSession);
                      }
                    });
                return null;
              }
            })
        .doAnswer(
            new Answer<Void>() {
              @Override
              public Void answer(final InvocationOnMock invocation) throws Throwable {
                executor.submit(
                    new Runnable() {
                      @Override
                      public void run() {
                        SessionConsumerImpl consumer =
                            invocation.getArgumentAt(2, SessionConsumerImpl.class);
                        consumer.onSessionReady(openSession);
                      }
                    });
                return null;
              }
            })
        .when(sessionClient)
        .asyncBatchCreateSessions(Mockito.eq(1), Mockito.anyBoolean(), any(SessionConsumer.class));
    FakeClock clock = new FakeClock();
    clock.currentTimeMillis = System.currentTimeMillis();
    pool = createPool(clock);
    DatabaseClientImpl impl = new DatabaseClientImpl(pool);
    assertThat(impl.writeAtLeastOnce(mutations)).isNotNull();
  }

  @Test
  public void testSessionNotFoundPartitionedUpdate() {
    SpannerException sessionNotFound =
        SpannerExceptionFactoryTest.newSessionNotFoundException(sessionName);
    Statement statement = Statement.of("UPDATE FOO SET BAR=1 WHERE 1=1");
    final SessionImpl closedSession = mockSession();
    when(closedSession.executePartitionedUpdate(statement)).thenThrow(sessionNotFound);

    final SessionImpl openSession = mockSession();
    when(openSession.executePartitionedUpdate(statement)).thenReturn(1L);
    doAnswer(
            new Answer<Void>() {
              @Override
              public Void answer(final InvocationOnMock invocation) throws Throwable {
                executor.submit(
                    new Runnable() {
                      @Override
                      public void run() {
                        SessionConsumerImpl consumer =
                            invocation.getArgumentAt(2, SessionConsumerImpl.class);
                        consumer.onSessionReady(closedSession);
                      }
                    });
                return null;
              }
            })
        .doAnswer(
            new Answer<Void>() {
              @Override
              public Void answer(final InvocationOnMock invocation) throws Throwable {
                executor.submit(
                    new Runnable() {
                      @Override
                      public void run() {
                        SessionConsumerImpl consumer =
                            invocation.getArgumentAt(2, SessionConsumerImpl.class);
                        consumer.onSessionReady(openSession);
                      }
                    });
                return null;
              }
            })
        .when(sessionClient)
        .asyncBatchCreateSessions(Mockito.eq(1), Mockito.anyBoolean(), any(SessionConsumer.class));
    FakeClock clock = new FakeClock();
    clock.currentTimeMillis = System.currentTimeMillis();
    pool = createPool(clock);
    DatabaseClientImpl impl = new DatabaseClientImpl(pool);
    assertThat(impl.executePartitionedUpdate(statement)).isEqualTo(1L);
  }

  @Test
  public void testSessionMetrics() throws Exception {
    // Create a session pool with max 2 session and a low timeout for waiting for a session.
    options =
        SessionPoolOptions.newBuilder()
            .setMinSessions(1)
            .setMaxSessions(2)
            .setMaxIdleSessions(0)
            .setInitialWaitForSessionTimeoutMillis(50L)
            .build();
    FakeClock clock = new FakeClock();
    clock.currentTimeMillis = System.currentTimeMillis();
    FakeMetricRegistry metricRegistry = new FakeMetricRegistry();
    List<LabelValue> labelValues =
        Arrays.asList(
            LabelValue.create("client1"),
            LabelValue.create("database1"),
            LabelValue.create("instance1"),
            LabelValue.create("1.0.0"));

    setupMockSessionCreation();
    pool = createPool(clock, metricRegistry, labelValues);
    PooledSessionFuture session1 = pool.getReadSession();
    PooledSessionFuture session2 = pool.getReadSession();
    session1.get();
    session2.get();

    MetricsRecord record = metricRegistry.pollRecord();
    assertThat(record.getMetrics().size()).isEqualTo(6);

    List<PointWithFunction> maxInUseSessions =
        record.getMetrics().get(MetricRegistryConstants.MAX_IN_USE_SESSIONS);
    assertThat(maxInUseSessions.size()).isEqualTo(1);
    assertThat(maxInUseSessions.get(0).value()).isEqualTo(2L);
    assertThat(maxInUseSessions.get(0).keys()).isEqualTo(SPANNER_LABEL_KEYS);
    assertThat(maxInUseSessions.get(0).values()).isEqualTo(labelValues);

    List<PointWithFunction> getSessionsTimeouts =
        record.getMetrics().get(MetricRegistryConstants.GET_SESSION_TIMEOUTS);
    assertThat(getSessionsTimeouts.size()).isEqualTo(1);
    assertThat(getSessionsTimeouts.get(0).value()).isAtMost(1L);
    assertThat(getSessionsTimeouts.get(0).keys()).isEqualTo(SPANNER_LABEL_KEYS);
    assertThat(getSessionsTimeouts.get(0).values()).isEqualTo(labelValues);

    List<PointWithFunction> numAcquiredSessions =
        record.getMetrics().get(MetricRegistryConstants.NUM_ACQUIRED_SESSIONS);
    assertThat(numAcquiredSessions.size()).isEqualTo(1);
    assertThat(numAcquiredSessions.get(0).value()).isEqualTo(2L);
    assertThat(numAcquiredSessions.get(0).keys()).isEqualTo(SPANNER_LABEL_KEYS);
    assertThat(numAcquiredSessions.get(0).values()).isEqualTo(labelValues);

    List<PointWithFunction> numReleasedSessions =
        record.getMetrics().get(MetricRegistryConstants.NUM_RELEASED_SESSIONS);
    assertThat(numReleasedSessions.size()).isEqualTo(1);
    assertThat(numReleasedSessions.get(0).value()).isEqualTo(0);
    assertThat(numReleasedSessions.get(0).keys()).isEqualTo(SPANNER_LABEL_KEYS);
    assertThat(numReleasedSessions.get(0).values()).isEqualTo(labelValues);

    List<PointWithFunction> maxAllowedSessions =
        record.getMetrics().get(MetricRegistryConstants.MAX_ALLOWED_SESSIONS);
    assertThat(maxAllowedSessions.size()).isEqualTo(1);
    assertThat(maxAllowedSessions.get(0).value()).isEqualTo(options.getMaxSessions());
    assertThat(maxAllowedSessions.get(0).keys()).isEqualTo(SPANNER_LABEL_KEYS);
    assertThat(maxAllowedSessions.get(0).values()).isEqualTo(labelValues);

    List<PointWithFunction> numSessionsInPool =
        record.getMetrics().get(MetricRegistryConstants.NUM_SESSIONS_IN_POOL);
    assertThat(numSessionsInPool.size()).isEqualTo(4);
    PointWithFunction beingPrepared = numSessionsInPool.get(0);
    List<LabelValue> labelValuesWithBeingPreparedType = new ArrayList<>(labelValues);
    labelValuesWithBeingPreparedType.add(NUM_SESSIONS_BEING_PREPARED);
    assertThat(beingPrepared.value()).isEqualTo(0L);
    assertThat(beingPrepared.keys()).isEqualTo(SPANNER_LABEL_KEYS_WITH_TYPE);
    assertThat(beingPrepared.values()).isEqualTo(labelValuesWithBeingPreparedType);
    PointWithFunction numSessionsInUse = numSessionsInPool.get(1);
    List<LabelValue> labelValuesWithInUseType = new ArrayList<>(labelValues);
    labelValuesWithInUseType.add(NUM_IN_USE_SESSIONS);
    assertThat(numSessionsInUse.value()).isEqualTo(2L);
    assertThat(numSessionsInUse.keys()).isEqualTo(SPANNER_LABEL_KEYS_WITH_TYPE);
    assertThat(numSessionsInUse.values()).isEqualTo(labelValuesWithInUseType);
    PointWithFunction readSessions = numSessionsInPool.get(2);
    List<LabelValue> labelValuesWithReadType = new ArrayList<>(labelValues);
    labelValuesWithReadType.add(NUM_READ_SESSIONS);
    assertThat(readSessions.value()).isEqualTo(0L);
    assertThat(readSessions.keys()).isEqualTo(SPANNER_LABEL_KEYS_WITH_TYPE);
    assertThat(readSessions.values()).isEqualTo(labelValuesWithReadType);
    PointWithFunction writePreparedSessions = numSessionsInPool.get(3);
    List<LabelValue> labelValuesWithWriteType = new ArrayList<>(labelValues);
    labelValuesWithWriteType.add(NUM_WRITE_SESSIONS);
    assertThat(writePreparedSessions.value()).isEqualTo(0L);
    assertThat(writePreparedSessions.keys()).isEqualTo(SPANNER_LABEL_KEYS_WITH_TYPE);
    assertThat(writePreparedSessions.values()).isEqualTo(labelValuesWithWriteType);

    final CountDownLatch latch = new CountDownLatch(1);
    // Try asynchronously to take another session. This attempt should time out.
    Future<Void> fut =
        executor.submit(
            new Callable<Void>() {
              @Override
              public Void call() {
                latch.countDown();
                Session session = pool.getReadSession();
                session.close();
                return null;
              }
            });
    // Wait until the background thread is actually waiting for a session.
    latch.await();
    // Wait until the request has timed out.
    int waitCount = 0;
    while (pool.getNumWaiterTimeouts() == 0L && waitCount < 1000) {
      Thread.sleep(5L);
      waitCount++;
    }
    // Return the checked out session to the pool so the async request will get a session and
    // finish.
    session2.close();
    // Verify that the async request also succeeds.
    fut.get(10L, TimeUnit.SECONDS);
    executor.shutdown();

    session1.close();
    numAcquiredSessions = record.getMetrics().get(MetricRegistryConstants.NUM_ACQUIRED_SESSIONS);
    assertThat(numAcquiredSessions.size()).isEqualTo(1);
    assertThat(numAcquiredSessions.get(0).value()).isEqualTo(3L);

    numReleasedSessions = record.getMetrics().get(MetricRegistryConstants.NUM_RELEASED_SESSIONS);
    assertThat(numReleasedSessions.size()).isEqualTo(1);
    assertThat(numReleasedSessions.get(0).value()).isEqualTo(3L);

    maxInUseSessions = record.getMetrics().get(MetricRegistryConstants.MAX_IN_USE_SESSIONS);
    assertThat(maxInUseSessions.size()).isEqualTo(1);
    assertThat(maxInUseSessions.get(0).value()).isEqualTo(2L);

    numSessionsInPool = record.getMetrics().get(MetricRegistryConstants.NUM_SESSIONS_IN_POOL);
    assertThat(numSessionsInPool.size()).isEqualTo(4);
    beingPrepared = numSessionsInPool.get(0);
    assertThat(beingPrepared.value()).isEqualTo(0L);
    numSessionsInUse = numSessionsInPool.get(1);
    assertThat(numSessionsInUse.value()).isEqualTo(0L);
    readSessions = numSessionsInPool.get(2);
    assertThat(readSessions.value()).isEqualTo(2L);
    writePreparedSessions = numSessionsInPool.get(3);
    assertThat(writePreparedSessions.value()).isEqualTo(0L);
  }

  private void mockKeepAlive(Session session) {
    ReadContext context = mock(ReadContext.class);
    ResultSet resultSet = mock(ResultSet.class);
    when(resultSet.next()).thenReturn(true, false);
    when(session.singleUse(any(TimestampBound.class))).thenReturn(context);
    when(context.executeQuery(any(Statement.class))).thenReturn(resultSet);
  }

  private void getSessionAsync(final CountDownLatch latch, final AtomicBoolean failed) {
    new Thread(
            new Runnable() {
              @Override
              public void run() {
                try (PooledSessionFuture future = pool.getReadSession()) {
                  PooledSession session = future.get();
                  failed.compareAndSet(false, session == null);
                  Uninterruptibles.sleepUninterruptibly(10, TimeUnit.MILLISECONDS);
                } catch (Throwable e) {
                  failed.compareAndSet(false, true);
                } finally {
                  latch.countDown();
                }
              }
            })
        .start();
  }

  private void getReadWriteSessionAsync(final CountDownLatch latch, final AtomicBoolean failed) {
    new Thread(
            new Runnable() {
              @Override
              public void run() {
                try (PooledSessionFuture future = pool.getReadWriteSession()) {
                  PooledSession session = future.get();
                  failed.compareAndSet(false, session == null);
                  Uninterruptibles.sleepUninterruptibly(2, TimeUnit.MILLISECONDS);
                } catch (SpannerException e) {
                  failed.compareAndSet(false, true);
                } finally {
                  latch.countDown();
                }
              }
            })
        .start();
  }
}<|MERGE_RESOLUTION|>--- conflicted
+++ resolved
@@ -565,17 +565,12 @@
         .when(sessionClient)
         .asyncBatchCreateSessions(Mockito.eq(1), Mockito.anyBoolean(), any(SessionConsumer.class));
     pool = createPool();
-<<<<<<< HEAD
-    expectedException.expect(isSpannerException(ErrorCode.INTERNAL));
-    pool.getReadSession().get();
-=======
     try {
-      pool.getReadSession();
+      pool.getReadSession().get();
       fail("Expected exception");
     } catch (SpannerException ex) {
       assertThat(ex.getErrorCode()).isEqualTo(ErrorCode.INTERNAL);
     }
->>>>>>> 867dd331
   }
 
   @Test
@@ -601,17 +596,12 @@
         .when(sessionClient)
         .asyncBatchCreateSessions(Mockito.eq(1), Mockito.anyBoolean(), any(SessionConsumer.class));
     pool = createPool();
-<<<<<<< HEAD
-    expectedException.expect(isSpannerException(ErrorCode.INTERNAL));
-    pool.getReadWriteSession().get();
-=======
     try {
-      pool.getReadWriteSession();
+      pool.getReadWriteSession().get();
       fail("Expected exception");
     } catch (SpannerException ex) {
       assertThat(ex.getErrorCode()).isEqualTo(ErrorCode.INTERNAL);
     }
->>>>>>> 867dd331
   }
 
   @Test
@@ -639,17 +629,12 @@
         .when(session)
         .prepareReadWriteTransaction();
     pool = createPool();
-<<<<<<< HEAD
-    expectedException.expect(isSpannerException(ErrorCode.INTERNAL));
-    pool.getReadWriteSession().get();
-=======
     try {
-      pool.getReadWriteSession();
+      pool.getReadWriteSession().get();
       fail("Expected exception");
     } catch (SpannerException ex) {
       assertThat(ex.getErrorCode()).isEqualTo(ErrorCode.INTERNAL);
     }
->>>>>>> 867dd331
   }
 
   @Test
